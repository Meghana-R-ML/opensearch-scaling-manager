--- conflicted
+++ resolved
@@ -10,42 +10,7 @@
 - [Scale Up and Scale Down](#scale-up-and-scale-down)
 - [Scaling Manager Configuration](#scaling-manager-configuration)
 
-<<<<<<< HEAD
-<img src="https://github.com/maplelabs/opensearch-scaling-manager/blob/master/images/ScalingManagerArchitecture.png?raw=true" alt="ScalingManagerArchitecture">
-=======
-
-
-
-**List of features:**
-
-  - Automatic Scaling 
-
-    Parameters supported are,
-
-    1. CPU usage
-    2. Mem usage
-    3. Heap usage
-    4. Disk usage
-    5. Shards
-
-  - Event based Scaling 
-
-- Lets consider the cluster has 3 nodes. OpenSearch scaling manager is now installed in each of the nodes present in cluster. Node metrics(CPU, Mem, Heap, Disk utilization) is monitored in each nodes present in the cluster and Cluster Metrics(Number of nodes, Shards) of the cluster is also monitored.
-
-- Rules are specified by the user in config.yaml file like what should be maximum usage of CPU, Mem, Heap, Disk, Maximum nodes allowed, Maximum nodes allowed etc. and those rules are verified across the resource utilized in cluster.
-
-- Now scaling manager will check the resource utilization and if the utilization is more than the rules which user specifies in config.yaml it scales up a new node to the cluster in order to accommodate the high  resource utilization.
-
-  For Example if the average cpu usage is more than 80% across the decision_period mentioned in the cluster, you have to scale_up a node in order to bring the cpu usage less, this applies for other metrics(Mem, Heap, Disk) as well. 
-  When it comes to scale_down if the average cpu usage is less than 30% across you have to scale_down a node and similar to other metrics as well.
-
-  1. If cpu_util > 80, scale_up a node
-     If mem_util > 90, scale_up a node
-  2. If cpu_util < 80, scale_down a node
-     If mem_util < 90, scale_down a node
-
 <img src="https://github.com/maplelabs/opensearch-scaling-manager/blob/master/images/Scaling_Manager_Architecture.png?raw=true" alt="Scaling_Manager_Architecture">
->>>>>>> 4f1f0070
 
 
 
