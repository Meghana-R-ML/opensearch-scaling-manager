--- conflicted
+++ resolved
@@ -7,28 +7,6 @@
 active_data_nodes: 4
 master_eligible_nodes_count: 1
 index_count: 1000
-<<<<<<< HEAD
-shards_per_index: 5
-index_roll_over_size_gb: 50
-index_clean_up_age_days: 20
-replica_shard_count: 2
-total_disk_size_gb: 5000
-simulation_frequency_minutes: 5
-
-searches:
-- search_type: simple
-  probability: 0.3
-  cpu_load_percent: 10
-  memory_load_percent: 10
-- search_type: medium
-  probability: 0.25
-  cpu_load_percent: 20
-  memory_load_percent: 20
-- search_type: complex
-  probability: 0.15
-  cpu_load_percent: 30
-  memory_load_percent: 30
-=======
 primary_shards_per_index: 5
 replica_shards_per_index: 5
 index_roll_over_size_gb: 50
@@ -86,5 +64,4 @@
     cpu_load_percent: 30
     memory_load_percent: 30
     heap_load_percent: 25
- 
->>>>>>> 89fe5481
+ 