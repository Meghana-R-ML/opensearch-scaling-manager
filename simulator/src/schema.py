--- conflicted
+++ resolved
@@ -13,16 +13,9 @@
     "index_clean_up_age_days": {"required": True, "type": "number"},
     "replica_shard_count": {"required":True, "type": "number"},
     "simulation_frequency_minutes": {"required": True, "type": "number"},
-<<<<<<< HEAD
-    "total_disk_size_gb": {"required": True, "type": "number"},
-    "data_ingestion": {
-        "required": False,
-        "type": "dict",
-=======
     "states": {
         "required": True,
         "type": "list",
->>>>>>> 89fe5481
         "schema": {
             "type": "dict",
             "schema": {
