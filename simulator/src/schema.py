{
<<<<<<< HEAD
 'cluster_name':{
	'required':True,
	'type':'string'
	},
 'cluster_hostname':{
	'required':True,
	'type':'string'
	},
 'cluster_ip_address':{
	'required':True,
	'type':'string'
	},
 'node_machine_type_identifier':{
	'required':True,
	'type':'string'
	},
 'total_nodes_count':{
	'required':True,
	'type':'number'
	},
 'data_nodes_count':{
	'required':True,
	'type':'number'
	},
 'master_eligible_nodes_count':{
	'required':True,
	'type':'number'
	},
 'index_count':{
	'required':True,
	'type':'number'
	},
 'shards_per_index':{
	'required':True,
	'type':'number'
	},
'index_roll_over_size':{
	'required':True,
	'type':'number'
	},
'index_clean_up_age_days':{
	'required':True,
	'type':'number'
	},
'simulation_frequency_minutes':{
	'required':True,
	'type':'number'
	},
'data_ingestion':{
	'required':False,
	'type': 'dict',
	'schema': {
	  'states': {
		'required':True,
		'type':'list',
        'schema': {
          'type': 'dict',
          'schema':{
		    'position':{
		      'required':True,
			  'type':'number'
			},
			'time_hh_mm_ss':{
			  'required':True,
			  'type':'string'
			},
			'ingestion_rate_gb_per_hr':{
			  'required':True,
			  'type':'number'
			}
		  }
      }
    },
	   'randomness_percentage':{
				'required':True,
				'type':'number'
			}
		}
},
'searches':{
    'required':False,
    'type':'list',
    'schema': {
    'type':'dict',
    'schema':{
	   'search_type':{
	     'required':True,
		 'type':'string'
		},
		'probability':{
		  'required':True,
		  'type':'number'
		},
		'cpu_load_percent':{
		  'required':True,
		  'type':'number'
		},
        'memory_load_percent':{
		  'required':True,
		  'type':'number'
		}
	}
}
}
}
=======
    "cluster_name": {"required": True, "type": "string"},
    "cluster_hostname": {"required": True, "type": "string"},
    "cluster_ip_address": {"required": True, "type": "string"},
    "node_machine_type_identifier": {"required": True, "type": "string"},
    "total_nodes_count": {"required": True, "type": "number"},
    "data_nodes_count": {"required": True, "type": "number"},
    "master_eligible_nodes_count": {"required": True, "type": "number"},
    "index_count": {"required": True, "type": "number"},
    "shards_per_index": {"required": True, "type": "number"},
    "index_roll_over_size_gb": {"required": True, "type": "number"},
    "index_clean_up_age_days": {"required": True, "type": "number"},
    "data_generation_interval_minutes": {"required": True, "type": "number"},
    "data_ingestion": {
        "required": False,
        "type": "dict",
        "schema": {
            "states": {
                "required": True,
                "type": "list",
                "schema": {
                    "type": "dict",
                    "schema": {
                        "position": {"required": True, "type": "number"},
                        "time_hh_mm_ss": {"required": True, "type": "string"},
                        "ingestion_rate_gb_per_hr": {
                            "required": True,
                            "type": "number",
                        },
                    },
                },
            },
            "randomness_percentage": {"required": True, "type": "number"},
        },
    },
    "searches": {
        "required": False,
        "type": "list",
        "schema": {
            "type": "dict",
            "schema": {
                "type": {"required": True, "type": "string"},
                "probability": {"required": True, "type": "number"},
                "cpu_load_percent": {"required": True, "type": "number"},
                "memory_load_percent": {"required": True, "type": "number"},
            },
        },
    },
}

>>>>>>> 3617a2ba
<|MERGE_RESOLUTION|>--- conflicted
+++ resolved
@@ -1,158 +1,49 @@
-{
-<<<<<<< HEAD
- 'cluster_name':{
-	'required':True,
-	'type':'string'
-	},
- 'cluster_hostname':{
-	'required':True,
-	'type':'string'
-	},
- 'cluster_ip_address':{
-	'required':True,
-	'type':'string'
-	},
- 'node_machine_type_identifier':{
-	'required':True,
-	'type':'string'
-	},
- 'total_nodes_count':{
-	'required':True,
-	'type':'number'
-	},
- 'data_nodes_count':{
-	'required':True,
-	'type':'number'
-	},
- 'master_eligible_nodes_count':{
-	'required':True,
-	'type':'number'
-	},
- 'index_count':{
-	'required':True,
-	'type':'number'
-	},
- 'shards_per_index':{
-	'required':True,
-	'type':'number'
-	},
-'index_roll_over_size':{
-	'required':True,
-	'type':'number'
-	},
-'index_clean_up_age_days':{
-	'required':True,
-	'type':'number'
-	},
-'simulation_frequency_minutes':{
-	'required':True,
-	'type':'number'
-	},
-'data_ingestion':{
-	'required':False,
-	'type': 'dict',
-	'schema': {
-	  'states': {
-		'required':True,
-		'type':'list',
-        'schema': {
-          'type': 'dict',
-          'schema':{
-		    'position':{
-		      'required':True,
-			  'type':'number'
-			},
-			'time_hh_mm_ss':{
-			  'required':True,
-			  'type':'string'
-			},
-			'ingestion_rate_gb_per_hr':{
-			  'required':True,
-			  'type':'number'
-			}
-		  }
-      }
-    },
-	   'randomness_percentage':{
-				'required':True,
-				'type':'number'
-			}
-		}
-},
-'searches':{
-    'required':False,
-    'type':'list',
-    'schema': {
-    'type':'dict',
-    'schema':{
-	   'search_type':{
-	     'required':True,
-		 'type':'string'
-		},
-		'probability':{
-		  'required':True,
-		  'type':'number'
-		},
-		'cpu_load_percent':{
-		  'required':True,
-		  'type':'number'
-		},
-        'memory_load_percent':{
-		  'required':True,
-		  'type':'number'
-		}
-	}
-}
-}
-}
-=======
-    "cluster_name": {"required": True, "type": "string"},
-    "cluster_hostname": {"required": True, "type": "string"},
-    "cluster_ip_address": {"required": True, "type": "string"},
-    "node_machine_type_identifier": {"required": True, "type": "string"},
-    "total_nodes_count": {"required": True, "type": "number"},
-    "data_nodes_count": {"required": True, "type": "number"},
-    "master_eligible_nodes_count": {"required": True, "type": "number"},
-    "index_count": {"required": True, "type": "number"},
-    "shards_per_index": {"required": True, "type": "number"},
-    "index_roll_over_size_gb": {"required": True, "type": "number"},
-    "index_clean_up_age_days": {"required": True, "type": "number"},
-    "data_generation_interval_minutes": {"required": True, "type": "number"},
-    "data_ingestion": {
-        "required": False,
-        "type": "dict",
-        "schema": {
-            "states": {
-                "required": True,
-                "type": "list",
-                "schema": {
-                    "type": "dict",
-                    "schema": {
-                        "position": {"required": True, "type": "number"},
-                        "time_hh_mm_ss": {"required": True, "type": "string"},
-                        "ingestion_rate_gb_per_hr": {
-                            "required": True,
-                            "type": "number",
-                        },
-                    },
-                },
-            },
-            "randomness_percentage": {"required": True, "type": "number"},
-        },
-    },
-    "searches": {
-        "required": False,
-        "type": "list",
-        "schema": {
-            "type": "dict",
-            "schema": {
-                "type": {"required": True, "type": "string"},
-                "probability": {"required": True, "type": "number"},
-                "cpu_load_percent": {"required": True, "type": "number"},
-                "memory_load_percent": {"required": True, "type": "number"},
-            },
-        },
-    },
-}
-
->>>>>>> 3617a2ba
+{
+    "cluster_name": {"required": True, "type": "string"},
+    "cluster_hostname": {"required": True, "type": "string"},
+    "cluster_ip_address": {"required": True, "type": "string"},
+    "node_machine_type_identifier": {"required": True, "type": "string"},
+    "total_nodes_count": {"required": True, "type": "number"},
+    "data_nodes_count": {"required": True, "type": "number"},
+    "master_eligible_nodes_count": {"required": True, "type": "number"},
+    "index_count": {"required": True, "type": "number"},
+    "shards_per_index": {"required": True, "type": "number"},
+    "index_roll_over_size_gb": {"required": True, "type": "number"},
+    "index_clean_up_age_days": {"required": True, "type": "number"},
+    "simulation_frequency_minutes": {"required": True, "type": "number"},
+    "data_ingestion": {
+        "required": False,
+        "type": "dict",
+        "schema": {
+            "states": {
+                "required": True,
+                "type": "list",
+                "schema": {
+                    "type": "dict",
+                    "schema": {
+                        "position": {"required": True, "type": "number"},
+                        "time_hh_mm_ss": {"required": True, "type": "string"},
+                        "ingestion_rate_gb_per_hr": {
+                            "required": True,
+                            "type": "number",
+                        },
+                    },
+                },
+            },
+            "randomness_percentage": {"required": True, "type": "number"},
+        },
+    },
+    "searches": {
+        "required": False,
+        "type": "list",
+        "schema": {
+            "type": "dict",
+            "schema": {
+                "search_type": {"required": True, "type": "string"},
+                "probability": {"required": True, "type": "number"},
+                "cpu_load_percent": {"required": True, "type": "number"},
+                "memory_load_percent": {"required": True, "type": "number"},
+            },
+        },
+    },
+}