// This package will fetch the recommendation from the recommendation Queue and provision the scale in/out
// based on command.
package provision

import (
	"bufio"
	"bytes"
	"context"
	"encoding/json"
	"fmt"
	"net/http"
	"os"
	"scaling_manager/cluster"
	"scaling_manager/cluster_sim"
	"scaling_manager/config"
	osutils "scaling_manager/opensearchUtils"
	utils "scaling_manager/utilities"
	"strings"
	"time"

	"scaling_manager/logger"

	"github.com/tkuchiki/faketime"
)

var log = new(logger.LOG)

// This struct contains the State of the opensearch scaling manager
// States can be of following types: (May change in real implementation with new stages identified)
// At any point, the state should have either "scaleup/scaledown" to identify the current operation happening
//
//   - normal : This is the state when the recommnedation will be provisioned.
//   - provisioning_scaleup/provisioning_scaledown : Once the provision module will start provisioning it will set this state.
//   - start_scaleup_process/start_scaledown_process : Indicates start of scaleup/scaledown process
//   - scaleup_triggered_spin_vm: Indicates trigger for spinning new vms while scaleup
//   - scaledown_node_identified: A state to identify node identification to scaledown
//   - provisioning_scaleup_completed/provisioning_scaledown_completed : Once the provision is completed then this state will be state.
//   - provisioning_scaleup_failed/provisioning_scaledown_failed: If the provision is failed then this state will be set.
//   - provisioned_scaleup_successfully/provisioned_scaledown_successfully: If the provision is completed and cluster state is green then this state will be set.
type State struct {
	// CurrentState indicate the current state of the scaling manager
	CurrentState string
	// PreviousState indicates the previous state of the scaling manager
	PreviousState string
	// Remark indicates the additional remarks for the state of the scaling manager
	Remark string
	// Last Provisioned time is when the last successful provision was completed
	LastProvisionedTime time.Time
	// Start time of the current provisioning in place
	ProvisionStartTime time.Time
	// Rule triggered for provisioning. i.e., scale_up/scale_down
	RuleTriggered string
	// Rule Responsible for provisioning. i.e., cpu, mem, heap, shard, disk.
	RulesResponsible string
	// Number of nodes being added(scale_up) / removed(scale_down) from the cluster due to current provision
	NumNodes int
	// Number of nodes remaining to be scaled up/scaled down
	RemainingNodes int
}

// Input:
//
// Description:
//
//	Initialize the Provision module.
//
// Return:
func init() {
	log.Init("logger")
	log.Info.Println("Provisioner module initiated")
}

// Input:
//
//	clusterCfg (config.ClusterDetails): Cluster Level config details
//	usrCfg (config.UserConfig): User defined config for applicatio behavior
//	numNodes (int): Number of nodes to be scaled up/down
//	operation (string): scaleup or scaledown operation
//	RulesResponsible (string): A string that contains the rules responsible for the decision of operation being performed
//	state (*State): A pointer to the state struct which is state maintained in OS document
//
// Description:
//
//	TriggerProvision will call scale in/out the cluster based on the operation.
//	ToDo:
//	        Think about the scenario where event based scaling needs to be performed.
//	        Morning need to scale up and evening need to scale down.
//	        If in morning the scale up was not successful then we should not perform the scale down.
//	        May be we can keep a concept of minimum number of nodes as a configuration input.
//
// Return:
func TriggerProvision(clusterCfg config.ClusterDetails, usrCfg config.UserConfig, state *State, numNodes int, t *time.Time, operation, RulesResponsible string) {
	state.GetCurrentState()
	if operation == "scale_up" {
		state.PreviousState = state.CurrentState
		state.CurrentState = "provisioning_scaleup"
		state.NumNodes = numNodes
		state.RemainingNodes = numNodes
		state.RuleTriggered = "scale_up"
		state.RulesResponsible = RulesResponsible
		state.UpdateState()
		isScaledUp := ScaleOut(clusterCfg, usrCfg, state, t)
		if isScaledUp {
			log.Info.Println("Scaleup successful")
			PushToOs(state, "Success", err)
		} else {
			state.GetCurrentState()
			// Add a retry mechanism
			state.PreviousState = state.CurrentState
			state.CurrentState = "provisioning_scaleup_failed"
			state.UpdateState()
<<<<<<< HEAD
			PushToOs(state, "Failed", err)
=======
			// Set the state back to normal to continue further
			setBackToNormal(state)
>>>>>>> 8e59450e
		}
		// Set the state back to normal to continue further
		SetBackToNormal(state)
	} else if operation == "scale_down" {
		state.PreviousState = state.CurrentState
		state.CurrentState = "provisioning_scaledown"
		state.NumNodes = numNodes
		state.RemainingNodes = numNodes
		state.RuleTriggered = "scale_down"
		state.RulesResponsible = RulesResponsible
		state.UpdateState()
		isScaledDown := ScaleIn(clusterCfg, usrCfg, state, t)
		if isScaledDown {
			log.Info.Println("Scaledown successful")
			PushToOs(state, "Success", err)
		} else {
			state.GetCurrentState()
			// Add a retry mechanism
			state.PreviousState = state.CurrentState
			state.CurrentState = "provisioning_scaledown_failed"
			state.UpdateState()
<<<<<<< HEAD
			PushToOs(state, "Failed", err)
=======
			// Set the state back to normal to continue further
			setBackToNormal(state)
>>>>>>> 8e59450e
		}
		// Set the state back to normal to continue further
		SetBackToNormal(state)
	}
}

// Input:
//
//	clusterCfg (config.ClusterDetails): Cluster Level config details
//	usrCfg (config.UserConfig): User defined config for applicatio behavior
//	state (*State): A pointer to the state struct which is state maintained in OS document
//
// Description:
//
//	ScaleOut will scale out the cluster with the number of nodes.
//	This function will invoke commands to create a VM based on cloud type.
//	Then it will configure the opensearch on newly created nodes.
//
// Return:
//
//	(bool): Return the status of scale out of the nodes.
func ScaleOut(clusterCfg config.ClusterDetails, usrCfg config.UserConfig, state *State, t *time.Time) (bool, error) {
	// Read the current state of scaleup process and proceed with next step
	// If no stage was already set. The function returns an empty string. Then, start the scaleup process
	state.GetCurrentState()
	var newNodeIp string
	simFlag := usrCfg.MonitorWithSimulator
	monitorWithLogs := usrCfg.MonitorWithLogs
	isAccelerated := usrCfg.IsAccelerated

	switch state.CurrentState {
	case "provisioning_scaleup":
		log.Info.Println("Starting scaleUp process")
		time.Sleep(time.Duration(usrCfg.PollingInterval) * time.Second)
		if simFlag && isAccelerated {
			fakeSleep(t)
		}
		state.PreviousState = state.CurrentState
		state.CurrentState = "start_scaleup_process"
		state.ProvisionStartTime = time.Now()
		state.UpdateState()
		fallthrough
		// Spin new VMs based on number of nodes and cloud type
	case "start_scaleup_process":
		if monitorWithLogs {
			log.Info.Println("Spin new vms based on the cloud type")
			time.Sleep(time.Duration(usrCfg.PollingInterval) * time.Second)
			if simFlag && isAccelerated {
				fakeSleep(t)
			}
			log.Info.Println("Spinning AWS instance")
			time.Sleep(time.Duration(usrCfg.PollingInterval) * time.Second)
			if simFlag && isAccelerated {
				fakeSleep(t)
			}
		} else {
			var err error
			newNodeIp, err = SpinNewVm()
			if err != nil {
				return false, err
			}
		}
		log.Info.Println("Spinned a new node: ", newNodeIp)
		state.PreviousState = state.CurrentState
		state.CurrentState = "scaleup_triggered_spin_vm"
		state.UpdateState()
		fallthrough
	// Add the newly added VM to the list of VMs
	// Configure OS on newly created VM
	case "scaleup_triggered_spin_vm":
		if monitorWithLogs {
			log.Info.Println("Adding the spinned nodes into the list of vms")
			time.Sleep(time.Duration(usrCfg.PollingInterval) * time.Second)
			if simFlag && isAccelerated {
				fakeSleep(t)
			}
			log.Info.Println("Configure ES")
			time.Sleep(time.Duration(usrCfg.PollingInterval) * time.Second)
			if simFlag && isAccelerated {
				fakeSleep(t)
			}
			log.Info.Println("Configuring in progress")
			time.Sleep(time.Duration(usrCfg.PollingInterval) * time.Second)
			if simFlag && isAccelerated {
				fakeSleep(t)
			}
		} else {
			hostsFileName := "provision/ansible_scripts/hosts"
			username := "ubuntu"
			f, err := os.OpenFile(hostsFileName, os.O_RDWR|os.O_CREATE|os.O_TRUNC, 0644)
			if err != nil {
				log.Fatal.Println(err)
				return false, err
			}
			defer f.Close()
			nodes := utils.GetNodes()
			dataWriter := bufio.NewWriter(f)
			dataWriter.WriteString("[current-nodes]\n")
			for _, nodeIdMap := range nodes {
				_, _ = dataWriter.WriteString(nodeIdMap.(map[string]interface{})["name"].(string) + " " + "ansible_user=" + username + " roles=master,data,ingest ansible_private_host=" + nodeIdMap.(map[string]interface{})["hostIp"].(string) + " ansible_ssh_private_key_file=./testing-scaling-manager.pem\n")
			}
			dataWriter.WriteString("[new-node]\n")
			dataWriter.WriteString("new-node-" + fmt.Sprint(len(nodes)+1) + " ansible_user=" + username + " roles=master,data,ingest ansible_private_host=" + newNodeIp + " ansible_ssh_private_key_file=./testing-scaling-manager.pem\n")
			dataWriter.Flush()
			ansibleErr := CallScaleUp(username, hostsFileName)
			if ansibleErr != nil {
				log.Fatal.Println(err)
				return false, ansibleErr
			}
		}
		state.PreviousState = state.CurrentState
		state.CurrentState = "provisioning_scaleup_completed"
		state.UpdateState()
		fallthrough
	// Check cluster status after the configuration
	case "provisioning_scaleup_completed":
		if simFlag {
			SimulateSharRebalancing("scaleOut", state.NumNodes, isAccelerated)
		}
		log.Info.Println("Waiting for the cluster to become healthy")
		time.Sleep(time.Duration(usrCfg.PollingInterval) * time.Second)
		if simFlag && isAccelerated {
			fakeSleep(t)
		}
		CheckClusterHealth(state, usrCfg, t)
	}
	// Setting the state back to 'normal' irrespective of successful or failed provisioning to continue further
<<<<<<< HEAD
	return true, nil
=======
	setBackToNormal(state)
	return true
>>>>>>> 8e59450e
}

// Input:
//
//	clusterCfg (config.ClusterDetails): Cluster Level config details
//	usrCfg (config.UserConfig): User defined config for applicatio behavior
//	state (*State): A pointer to the state struct which is state maintained in OS document
//
// Description:
//
//	ScaleIn will scale in the cluster with the number of nodes.
//	This function will invoke commands to remove a node from opensearch cluster.
//
// Return:
//
//	(bool): Return the status of scale in of the nodes.
func ScaleIn(clusterCfg config.ClusterDetails, usrCfg config.UserConfig, state *State, t *time.Time) (bool, error) {
	// Read the current state of scaledown process and proceed with next step
	// If no stage was already set. The function returns an empty string. Then, start the scaledown process
	state.GetCurrentState()
	var removeNodeIp, removeNodeName string
	var nodes map[string]interface{}
	monitorWithLogs := usrCfg.MonitorWithLogs
	simFlag := usrCfg.MonitorWithSimulator
	isAccelerated := usrCfg.IsAccelerated
	if state.CurrentState == "provisioning_scaledown" {
		log.Info.Println("Staring scaleDown process")
		state.PreviousState = state.CurrentState
		state.CurrentState = "start_scaledown_process"
		state.ProvisionStartTime = time.Now()
		state.UpdateState()
	}
	// Identify the node which can be removed from the cluster.
	switch state.CurrentState {
	case "start_scaledown_process":
		log.Info.Println("Identify the node to remove from the cluster and store the node_ip")
		if monitorWithLogs {
			time.Sleep(time.Duration(usrCfg.PollingInterval) * time.Second)
			if simFlag && isAccelerated {
				fakeSleep(t)
			}
		} else {
			nodes = utils.GetNodes()
			for nodeId, nodeIdInfo := range nodes {
				if !(utils.CheckIfMaster(context.Background(), nodeId)) {
					removeNodeIp = nodeIdInfo.(map[string]interface{})["hostIp"].(string)
					removeNodeName = nodeIdInfo.(map[string]interface{})["name"].(string)
					break
				}
			}
		}
		state.PreviousState = state.CurrentState
		state.CurrentState = "scaledown_node_identified"
		state.UpdateState()
		fallthrough
	// Configure OS to tell master node that the present node is going to be removed
	case "scaledown_node_identified":
		if monitorWithLogs {
			log.Info.Println("Configure ES to remove the node ip from cluster")
			time.Sleep(time.Duration(usrCfg.PollingInterval) * time.Second)
			if simFlag && isAccelerated {
				fakeSleep(t)
			}
			log.Info.Println("Shutdown the node by ssh")
			time.Sleep(time.Duration(usrCfg.PollingInterval) * time.Second)
			if simFlag && isAccelerated {
				fakeSleep(t)
			}
		} else {
			hostsFileName := "provision/ansible_scripts/hosts"
			username := "ubuntu"
			f, err := os.OpenFile(hostsFileName, os.O_RDWR|os.O_CREATE|os.O_TRUNC, 0644)
			if err != nil {
				log.Error.Println(err)
				return false, err
			}
			defer f.Close()
			dataWriter := bufio.NewWriter(f)
			dataWriter.WriteString("[current-nodes]\n")
			for _, nodeIdInfo := range nodes {
				if nodeIdInfo.(map[string]interface{})["hostIp"].(string) != removeNodeIp {
					_, _ = dataWriter.WriteString(nodeIdInfo.(map[string]interface{})["name"].(string) + " " + "ansible_user=" + username + " roles=master,data,ingest ansible_private_host=" + nodeIdInfo.(map[string]interface{})["hostIp"].(string) + " ansible_ssh_private_key_file=./testing-scaling-manager.pem\n")
				}
			}
			dataWriter.WriteString("[remove-node]\n")
			dataWriter.WriteString(removeNodeName + " " + "ansible_user=" + username + " roles=master,data,ingest ansible_private_host=" + removeNodeIp + " ansible_ssh_private_key_file=./testing-scaling-manager.pem\n")
			dataWriter.Flush()
			log.Info.Println("Removing node ***********************************:", removeNodeName)
			ansibleErr := CallScaleDown(username, hostsFileName)
			if ansibleErr != nil {
				log.Fatal.Println(err)
				return false, ansibleErr
			}
		}
		state.PreviousState = state.CurrentState
		state.CurrentState = "provisioning_scaledown_completed"
		state.UpdateState()
		fallthrough
	// Wait for cluster to be in stable state(Shard rebalance)
	// Shut down the node
	case "provisioning_scaledown_completed":
		if simFlag {
			SimulateSharRebalancing("scaleIn", state.NumNodes, isAccelerated)
		}
		log.Info.Println("Wait for the cluster to become healthy and then proceed")
		CheckClusterHealth(state, usrCfg, t)
		log.Info.Println("Shutdown the node")
		time.Sleep(time.Duration(usrCfg.PollingInterval) * time.Second)
		if simFlag && isAccelerated {
			fakeSleep(t)
		}
	}
	// Setting the state back to 'normal' irrespective of successful or failed provisioning to continue further
<<<<<<< HEAD
	return true, nil
=======
	setBackToNormal(state)
	return true
>>>>>>> 8e59450e
}

// Input:
//
//	state (*State): A pointer to the state struct which is state maintained in OS document
//	simFlag (bool): A flag to check if the task needs to collect stats from Opensearch data or simulated data.
//	pollingInterval (int): The time interval in seconds to wait until the next cluster health check happens
//
// Description:
//
//	CheckClusterHealth will check the current cluster health and also check if there are any relocating
//	shards. If the cluster status is green and there are no relocating shard then we will update the status
//	to provisioned_successfully. Else, we will wait for 3 minutes and perform this check again for 3 times.
//
// Return:
func CheckClusterHealth(state *State, usrCfg config.UserConfig, t *time.Time) {
	var clusterDynamic cluster.ClusterDynamic
	simFlag := usrCfg.MonitorWithSimulator
	pollingInterval := usrCfg.PollingInterval
	isAccelerated := usrCfg.IsAccelerated
	for i := 0; i <= 12; i++ {
		if simFlag {
			clusterDynamic = cluster_sim.GetClusterCurrent(isAccelerated)
		} else {
			clusterDynamic = cluster.GetClusterCurrent()
		}
		log.Debug.Println(clusterDynamic.ClusterStatus)
		if clusterDynamic.ClusterStatus == "green" {
			state.GetCurrentState()
			state.PreviousState = state.CurrentState
			if strings.Contains(state.PreviousState, "scaleup") {
				state.CurrentState = "provisioned_scaleup_successfully"
			} else {
				state.CurrentState = "provisioned_scaledown_successfully"
			}
			state.UpdateState()
			break
		}
		log.Info.Println("Waiting for cluster to be healthy.......")
		time.Sleep(time.Duration(pollingInterval) * time.Second)
		if simFlag && isAccelerated {
			fakeSleep(t)
		}
	}
	state.GetCurrentState()
	if !(strings.Contains(state.CurrentState, "success")) {
		state.PreviousState = state.CurrentState
		if strings.Contains(state.PreviousState, "scaleup") {
			state.CurrentState = "provisioning_scaleup_failed"
		} else {
			state.CurrentState = "provisioning_scaledown_failed"
		}
		state.UpdateState()
		log.Warn.Println("Cluster hasn't come back to healthy state.")
	}
	// We should wait for buffer period after provisioned_successfully state to stablize the cluster.
	// After that buffer period we should change the state to normal, which can tell trigger module to trigger
	// the recommendation.
}

// Inputs:
//
//	operation (string): An input required by the simulator to know the operation being pperformed (scaleup/scaledown)
//	numNode (int): The number of nodes added/removed from the cluster to simulate
//
// Description:
//
//	Calls the simulator api with the details of nodes added/removed to simulate the shard rebalancing operation
//
// Return:
func SimulateSharRebalancing(operation string, numNode int, isAccelerated bool) {
	// Add logic to call the simulator's end point
	var byteStr string
	if isAccelerated {
		t_now := time.Now()
		time_now := fmt.Sprintf("%02d:%02d:%02d", t_now.Hour(), t_now.Minute(), t_now.Second())
		date_now := fmt.Sprintf("%02d-%02d-%d", t_now.Day(), t_now.Month(), t_now.Year())
		byteStr = fmt.Sprintf("{\"nodes\":%d, \"time_now\":\"%s%s%s\"}", numNode, date_now, " ", time_now)
	} else {
		byteStr = fmt.Sprintf("{\"nodes\":%d}", numNode)
	}
	var jsonStr = []byte(byteStr)
	log.Debug.Println(string(jsonStr))
	var urlLink string
	if operation == "scaleOut" {
		urlLink = fmt.Sprintf("http://localhost:5000/provision/addnode")
	} else {
		urlLink = fmt.Sprintf("http://localhost:5000/provision/remnode")
	}

	req, err := http.NewRequest("POST", urlLink, bytes.NewBuffer(jsonStr))
	req.Header.Set("Content-Type", "application/json")
	client := http.Client{
		Timeout: 10 * time.Second,
	}
	resp, err := client.Do(req)

	if err != nil {
		log.Panic.Println(err)
		panic(err)
	}

	if resp.StatusCode != 200 {
		log.Error.Println(resp.Status)
	}

	defer resp.Body.Close()
}

// Inputs:
<<<<<<< HEAD
//	state (*State): Pointer to the State struct
//	t *time.Time
//
// Description:
=======
//
//	t *time.Time
//
// Description:
//
>>>>>>> 8e59450e
//	Accelerate the sleep to the time duration mentioned in the input.
//
// Return:
func fakeSleep(t *time.Time) {
	*t = t.Add(time.Minute * 5)
	f := faketime.NewFaketimeWithTime(*t)
	f.Do()
	log.Info.Println(time.Now())
}

// Inputs:
<<<<<<< HEAD
//		state (*State): Pointer to the State struct
//
// Description:
//	Sets the CurrentState to normal, updates the other fields with default and updates the opensearch document with the same
//
// Return:
func SetBackToNormal(state *State) {
=======
//
//		state (*State): Pointer to the State struct
//
//	     Sets the CurrentState to normal, updates the other fields with default and updates the opensearch document with the same
//
// Return:
func setBackToNormal(state *State) {
>>>>>>> 8e59450e
	state.LastProvisionedTime = time.Now()
	state.ProvisionStartTime = time.Time{}
	state.PreviousState = state.CurrentState
	state.CurrentState = "normal"
	state.RuleTriggered = ""
	state.RemainingNodes = 0
	state.UpdateState()
	log.Info.Println("State set back to normal")
<<<<<<< HEAD
}

// Inputs:
//
//	     state (*State): Pointer to the State struct
//		status (string): Status of the Provisioning
//		err (error): Error if any during provisioning
//
// Description:
//
//	Adds a document to Opensearch representing the status of the provisioning that took place
//
// Return:
func PushToOs(state *State, status string, err error) {
	provisionState := make(map[string]interface{}, 0)
	provisionState["RuleTriggered"] = state.RuleTriggered
	provisionState["ProvisionStartTime"] = state.ProvisionStartTime
	provisionState["ProvisionEndTime"] = time.Now()
	provisionState["NumNodes"] = state.NumNodes
	provisionState["Status"] = status
	if err != nil {
		provisionState["FailureReason"] = err.Error()
	}
	provisionState["RulesResponsible"] = state.RulesResponsible
	provisionState["TimeTaken"] = fmt.Sprint(provisionState["ProvisionEndTime"].(time.Time).Sub(provisionState["ProvisionStartTime"].(time.Time)))
	provisionState["StatTag"] = "ProvisionStats"

	doc, err := json.Marshal(provisionState)
	if err != nil {
		log.Panic.Println("json.Marshal ERROR: ", err)
		panic(err)
	}
	log.Info.Println(string(doc))

	indexResponse, err := osutils.IndexMetrics(context.Background(), doc)
	if err != nil {
		log.Panic.Println("Failed to insert provision stats document: ", err)
		panic(err)
	}
	log.Debug.Println("Update resp: ", indexResponse)
=======
>>>>>>> 8e59450e
}<|MERGE_RESOLUTION|>--- conflicted
+++ resolved
@@ -99,7 +99,7 @@
 		state.RuleTriggered = "scale_up"
 		state.RulesResponsible = RulesResponsible
 		state.UpdateState()
-		isScaledUp := ScaleOut(clusterCfg, usrCfg, state, t)
+		isScaledUp, err := ScaleOut(clusterCfg, usrCfg, state, t)
 		if isScaledUp {
 			log.Info.Println("Scaleup successful")
 			PushToOs(state, "Success", err)
@@ -109,12 +109,7 @@
 			state.PreviousState = state.CurrentState
 			state.CurrentState = "provisioning_scaleup_failed"
 			state.UpdateState()
-<<<<<<< HEAD
 			PushToOs(state, "Failed", err)
-=======
-			// Set the state back to normal to continue further
-			setBackToNormal(state)
->>>>>>> 8e59450e
 		}
 		// Set the state back to normal to continue further
 		SetBackToNormal(state)
@@ -126,7 +121,7 @@
 		state.RuleTriggered = "scale_down"
 		state.RulesResponsible = RulesResponsible
 		state.UpdateState()
-		isScaledDown := ScaleIn(clusterCfg, usrCfg, state, t)
+		isScaledDown, err := ScaleIn(clusterCfg, usrCfg, state, t)
 		if isScaledDown {
 			log.Info.Println("Scaledown successful")
 			PushToOs(state, "Success", err)
@@ -136,12 +131,7 @@
 			state.PreviousState = state.CurrentState
 			state.CurrentState = "provisioning_scaledown_failed"
 			state.UpdateState()
-<<<<<<< HEAD
 			PushToOs(state, "Failed", err)
-=======
-			// Set the state back to normal to continue further
-			setBackToNormal(state)
->>>>>>> 8e59450e
 		}
 		// Set the state back to normal to continue further
 		SetBackToNormal(state)
@@ -269,12 +259,7 @@
 		CheckClusterHealth(state, usrCfg, t)
 	}
 	// Setting the state back to 'normal' irrespective of successful or failed provisioning to continue further
-<<<<<<< HEAD
 	return true, nil
-=======
-	setBackToNormal(state)
-	return true
->>>>>>> 8e59450e
 }
 
 // Input:
@@ -388,12 +373,7 @@
 		}
 	}
 	// Setting the state back to 'normal' irrespective of successful or failed provisioning to continue further
-<<<<<<< HEAD
 	return true, nil
-=======
-	setBackToNormal(state)
-	return true
->>>>>>> 8e59450e
 }
 
 // Input:
@@ -504,18 +484,11 @@
 }
 
 // Inputs:
-<<<<<<< HEAD
-//	state (*State): Pointer to the State struct
+//
 //	t *time.Time
 //
 // Description:
-=======
-//
-//	t *time.Time
-//
-// Description:
-//
->>>>>>> 8e59450e
+//
 //	Accelerate the sleep to the time duration mentioned in the input.
 //
 // Return:
@@ -527,23 +500,15 @@
 }
 
 // Inputs:
-<<<<<<< HEAD
-//		state (*State): Pointer to the State struct
-//
-// Description:
+//
+//	state (*State): Pointer to the State struct
+//
+// Description:
+//
 //	Sets the CurrentState to normal, updates the other fields with default and updates the opensearch document with the same
 //
 // Return:
 func SetBackToNormal(state *State) {
-=======
-//
-//		state (*State): Pointer to the State struct
-//
-//	     Sets the CurrentState to normal, updates the other fields with default and updates the opensearch document with the same
-//
-// Return:
-func setBackToNormal(state *State) {
->>>>>>> 8e59450e
 	state.LastProvisionedTime = time.Now()
 	state.ProvisionStartTime = time.Time{}
 	state.PreviousState = state.CurrentState
@@ -552,7 +517,6 @@
 	state.RemainingNodes = 0
 	state.UpdateState()
 	log.Info.Println("State set back to normal")
-<<<<<<< HEAD
 }
 
 // Inputs:
@@ -593,6 +557,4 @@
 		panic(err)
 	}
 	log.Debug.Println("Update resp: ", indexResponse)
-=======
->>>>>>> 8e59450e
 }