// This package will fetch the recommendation from the recommendation Queue and provision the scale in/out
// based on command.
package provision

import (
	"bufio"
	"bytes"
	"context"
	"fmt"
	"net/http"
	"os"
	"scaling_manager/cluster"
	"scaling_manager/cluster_sim"
	"scaling_manager/config"
	utils "scaling_manager/utilities"
	"strings"
	"time"

	"scaling_manager/logger"

	"github.com/tkuchiki/faketime"
)

var log = new(logger.LOG)

// This struct contains the State of the opensearch scaling manager
// States can be of following types: (May change in real implementation with new stages identified)
// At any point, the state should have either "scaleup/scaledown" to identify the current operation happening
//
//   - normal : This is the state when the recommnedation will be provisioned.
//   - provisioning_scaleup/provisioning_scaledown : Once the provision module will start provisioning it will set this state.
//   - start_scaleup_process/start_scaledown_process : Indicates start of scaleup/scaledown process
//   - scaleup_triggered_spin_vm: Indicates trigger for spinning new vms while scaleup
//   - scaledown_node_identified: A state to identify node identification to scaledown
//   - provisioning_scaleup_completed/provisioning_scaledown_completed : Once the provision is completed then this state will be state.
//   - provisioning_scaleup_failed/provisioning_scaledown_failed: If the provision is failed then this state will be set.
//   - provisioned_scaleup_successfully/provisioned_scaledown_successfully: If the provision is completed and cluster state is green then this state will be set.
type State struct {
	// CurrentState indicate the current state of the scaling manager
	CurrentState string
	// PreviousState indicates the previous state of the scaling manager
	PreviousState string
	// Remark indicates the additional remarks for the state of the scaling manager
	Remark string
	// Last Provisioned time is when the last successful provision was completed
	LastProvisionedTime time.Time
	// Start time of the current provisioning in place
	ProvisionStartTime time.Time
	// Rule triggered for provisioning. i.e., scale_up/scale_down
	RuleTriggered string
	// Rule Responsible for provisioning. i.e., cpu, mem, heap, shard, disk.
	RulesResponsible string
	// Number of nodes being added(scale_up) / removed(scale_down) from the cluster due to current provision
	NumNodes int
	// Number of nodes remaining to be scaled up/scaled down
	RemainingNodes int
}

// Input:
//
// Description:
//
//	Initialize the Provision module.
//
// Return:
func init() {
	log.Init("logger")
	log.Info.Println("Provisioner module initiated")
}

// Input:
//
//	clusterCfg (config.ClusterDetails): Cluster Level config details
//	usrCfg (config.UserConfig): User defined config for applicatio behavior
//	numNodes (int): Number of nodes to be scaled up/down
//	operation (string): scaleup or scaledown operation
//	RulesResponsible (string): A string that contains the rules responsible for the decision of operation being performed
//	state (*State): A pointer to the state struct which is state maintained in OS document
//
// Description:
//
//	TriggerProvision will call scale in/out the cluster based on the operation.
//	ToDo:
//	        Think about the scenario where event based scaling needs to be performed.
//	        Morning need to scale up and evening need to scale down.
//	        If in morning the scale up was not successful then we should not perform the scale down.
//	        May be we can keep a concept of minimum number of nodes as a configuration input.
//
// Return:
func TriggerProvision(clusterCfg config.ClusterDetails, usrCfg config.UserConfig, state *State, numNodes int, t *time.Time, operation, RulesResponsible string) {
	state.GetCurrentState()
	if operation == "scale_up" {
		state.PreviousState = state.CurrentState
		state.CurrentState = "provisioning_scaleup"
		state.NumNodes = numNodes
		state.RemainingNodes = numNodes
		state.RuleTriggered = "scale_up"
		state.RulesResponsible = RulesResponsible
		state.UpdateState()
		isScaledUp := ScaleOut(clusterCfg, usrCfg, state, t)
		if isScaledUp {
			log.Info.Println("Scaleup successful")
		} else {
			state.GetCurrentState()
			// Add a retry mechanism
			state.PreviousState = state.CurrentState
			state.CurrentState = "provisioning_scaleup_failed"
			state.UpdateState()
			// Set the state back to normal to continue further
			setBackToNormal(state)
		}
	} else if operation == "scale_down" {
		state.PreviousState = state.CurrentState
		state.CurrentState = "provisioning_scaledown"
		state.NumNodes = numNodes
		state.RemainingNodes = numNodes
		state.RuleTriggered = "scale_down"
		state.RulesResponsible = RulesResponsible
		state.UpdateState()
		isScaledDown := ScaleIn(clusterCfg, usrCfg, state, t)
		if isScaledDown {
			log.Info.Println("Scaledown successful")
		} else {
			state.GetCurrentState()
			// Add a retry mechanism
			state.PreviousState = state.CurrentState
			state.CurrentState = "provisioning_scaledown_failed"
			state.UpdateState()
			// Set the state back to normal to continue further
			setBackToNormal(state)
		}
	}
}

// Input:
//
//	             clusterCfg (config.ClusterDetails): Cluster Level config details
//	             usrCfg (config.UserConfig): User defined config for applicatio behavior
//			state (*State): A pointer to the state struct which is state maintained in OS document
//
// Description:
//
//	ScaleOut will scale out the cluster with the number of nodes.
//	This function will invoke commands to create a VM based on cloud type.
//	Then it will configure the opensearch on newly created nodes.
//
// Return:
//
//	(bool): Return the status of scale out of the nodes.
func ScaleOut(clusterCfg config.ClusterDetails, usrCfg config.UserConfig, state *State, t *time.Time) bool {
	// Read the current state of scaleup process and proceed with next step
	// If no stage was already set. The function returns an empty string. Then, start the scaleup process
	state.GetCurrentState()
	var newNodeIp string
	simFlag := usrCfg.MonitorWithSimulator
	monitorWithLogs := usrCfg.MonitorWithLogs
	isAccelerated := usrCfg.isAccelerated

	switch state.CurrentState {
	case "provisioning_scaleup":
		log.Info.Println("Starting scaleUp process")
		time.Sleep(time.Duration(usrCfg.PollingInterval) * time.Second)
		if simFlag && isAccelerated {
			fakeSleep(t)
		}
		state.PreviousState = state.CurrentState
		state.CurrentState = "start_scaleup_process"
		state.ProvisionStartTime = time.Now()
		state.UpdateState()
		fallthrough
		// Spin new VMs based on number of nodes and cloud type
	case "start_scaleup_process":
		if monitorWithLogs {
			log.Info.Println("Spin new vms based on the cloud type")
			time.Sleep(time.Duration(usrCfg.PollingInterval) * time.Second)
			if simFlag && isAccelerated {
				fakeSleep(t)
			}
			log.Info.Println("Spinning AWS instance")
			time.Sleep(time.Duration(usrCfg.PollingInterval) * time.Second)
			if simFlag && isAccelerated {
				fakeSleep(t)
			}
		} else {
			var err error
			newNodeIp, err = SpinNewVm()
			if err != nil {
				state.LastProvisionedTime = time.Now()
				state.ProvisionStartTime = time.Time{}
				state.PreviousState = state.CurrentState
				state.CurrentState = "normal"
				state.UpdateState()
				return false
			}
		}
		log.Info.Println("Spinned a new node: ", newNodeIp)
		state.PreviousState = state.CurrentState
		state.CurrentState = "scaleup_triggered_spin_vm"
		state.UpdateState()
		fallthrough
	// Add the newly added VM to the list of VMs
	// Configure OS on newly created VM
	case "scaleup_triggered_spin_vm":
		if monitorWithLogs {
			log.Info.Println("Adding the spinned nodes into the list of vms")
			time.Sleep(time.Duration(usrCfg.PollingInterval) * time.Second)
			if simFlag && isAccelerated {
				fakeSleep(t)
			}
			log.Info.Println("Configure ES")
			time.Sleep(time.Duration(usrCfg.PollingInterval) * time.Second)
			if simFlag && isAccelerated {
				fakeSleep(t)
			}
			log.Info.Println("Configuring in progress")
			time.Sleep(time.Duration(usrCfg.PollingInterval) * time.Second)
			if simFlag && isAccelerated {
				fakeSleep(t)
			}
		} else {
			hostsFileName := "provision/ansible_scripts/hosts"
			username := "ubuntu"
			f, err := os.OpenFile(hostsFileName, os.O_RDWR|os.O_CREATE|os.O_TRUNC, 0644)
			if err != nil {
				log.Fatal.Println(err)
				state.LastProvisionedTime = time.Now()
				state.ProvisionStartTime = time.Time{}
				state.PreviousState = state.CurrentState
				state.CurrentState = "normal"
				state.UpdateState()
				return false
			}
			defer f.Close()
			nodes := utils.GetNodes()
			dataWriter := bufio.NewWriter(f)
			dataWriter.WriteString("[current-nodes]\n")
			for _, nodeIdMap := range nodes {
				_, _ = dataWriter.WriteString(nodeIdMap.(map[string]interface{})["name"].(string) + " " + "ansible_user=" + username + " roles=master,data,ingest ansible_private_host=" + nodeIdMap.(map[string]interface{})["hostIp"].(string) + " ansible_ssh_private_key_file=./testing-scaling-manager.pem\n")
			}
			dataWriter.WriteString("[new-node]\n")
			dataWriter.WriteString("new-node-" + fmt.Sprint(len(nodes)+1) + " ansible_user=" + username + " roles=master,data,ingest ansible_private_host=" + newNodeIp + " ansible_ssh_private_key_file=./testing-scaling-manager.pem\n")
			dataWriter.Flush()
			ansibleErr := CallScaleUp(username, hostsFileName)
			if ansibleErr != nil {
				log.Fatal.Println(err)
				state.LastProvisionedTime = time.Now()
				state.ProvisionStartTime = time.Time{}
				state.PreviousState = state.CurrentState
				state.CurrentState = "normal"
				state.UpdateState()
				return false
			}
		}
		state.PreviousState = state.CurrentState
		state.CurrentState = "provisioning_scaleup_completed"
		state.UpdateState()
		fallthrough
	// Check cluster status after the configuration
	case "provisioning_scaleup_completed":
		if simFlag {
			SimulateSharRebalancing("scaleOut", state.NumNodes)
		}
		log.Info.Println("Waiting for the cluster to become healthy")
		time.Sleep(time.Duration(usrCfg.PollingInterval) * time.Second)
		if simFlag && isAccelerated {
			fakeSleep(t)
		}
		CheckClusterHealth(state, usrCfg, t)
	}
	// Setting the state back to 'normal' irrespective of successful or failed provisioning to continue further
	setBackToNormal(state)
	return true
}

// Input:
//
//	clusterCfg (config.ClusterDetails): Cluster Level config details
//	usrCfg (config.UserConfig): User defined config for applicatio behavior
//	state (*State): A pointer to the state struct which is state maintained in OS document
//
// Description:
//
//	ScaleIn will scale in the cluster with the number of nodes.
//	This function will invoke commands to remove a node from opensearch cluster.
//
// Return:
//
//	(bool): Return the status of scale in of the nodes.
func ScaleIn(clusterCfg config.ClusterDetails, usrCfg config.UserConfig, state *State, t *time.Time) bool {
	// Read the current state of scaledown process and proceed with next step
	// If no stage was already set. The function returns an empty string. Then, start the scaledown process
	state.GetCurrentState()
	var removeNodeIp, removeNodeName string
	var nodes map[string]interface{}
	monitorWithLogs := usrCfg.MonitorWithLogs
	simFlag := usrCfg.MonitorWithSimulator
	isAccelerated := usrCfg.isAccelerated
	if state.CurrentState == "provisioning_scaledown" {
		log.Info.Println("Staring scaleDown process")
		state.PreviousState = state.CurrentState
		state.CurrentState = "start_scaledown_process"
		state.ProvisionStartTime = time.Now()
		state.UpdateState()
	}
	// Identify the node which can be removed from the cluster.
	switch state.CurrentState {
	case "start_scaledown_process":
		log.Info.Println("Identify the node to remove from the cluster and store the node_ip")
		if monitorWithLogs {
			time.Sleep(time.Duration(usrCfg.PollingInterval) * time.Second)
			if simFlag && isAccelerated {
				fakeSleep(t)
			}
		} else {
			nodes = utils.GetNodes()
			for nodeId, nodeIdInfo := range nodes {
				if !(utils.CheckIfMaster(context.Background(), nodeId)) {
					removeNodeIp = nodeIdInfo.(map[string]interface{})["hostIp"].(string)
					removeNodeName = nodeIdInfo.(map[string]interface{})["name"].(string)
					break
				}
			}
		}
		state.PreviousState = state.CurrentState
		state.CurrentState = "scaledown_node_identified"
		state.UpdateState()
		fallthrough
	// Configure OS to tell master node that the present node is going to be removed
	case "scaledown_node_identified":
		if monitorWithLogs {
			log.Info.Println("Configure ES to remove the node ip from cluster")
			time.Sleep(time.Duration(usrCfg.PollingInterval) * time.Second)
			if simFlag && isAccelerated {
				fakeSleep(t)
			}
			log.Info.Println("Shutdown the node by ssh")
			time.Sleep(time.Duration(usrCfg.PollingInterval) * time.Second)
			if simFlag && isAccelerated {
				fakeSleep(t)
			}
		} else {
			hostsFileName := "provision/ansible_scripts/hosts"
			username := "ubuntu"
			f, err := os.OpenFile(hostsFileName, os.O_RDWR|os.O_CREATE|os.O_TRUNC, 0644)
			if err != nil {
				log.Fatal.Println(err)
			}
			defer f.Close()
			dataWriter := bufio.NewWriter(f)
			dataWriter.WriteString("[current-nodes]\n")
			for _, nodeIdInfo := range nodes {
				if nodeIdInfo.(map[string]interface{})["hostIp"].(string) != removeNodeIp {
					_, _ = dataWriter.WriteString(nodeIdInfo.(map[string]interface{})["name"].(string) + " " + "ansible_user=" + username + " roles=master,data,ingest ansible_private_host=" + nodeIdInfo.(map[string]interface{})["hostIp"].(string) + " ansible_ssh_private_key_file=./testing-scaling-manager.pem\n")
				}
			}
			dataWriter.WriteString("[remove-node]\n")
			dataWriter.WriteString(removeNodeName + " " + "ansible_user=" + username + " roles=master,data,ingest ansible_private_host=" + removeNodeIp + " ansible_ssh_private_key_file=./testing-scaling-manager.pem\n")
			dataWriter.Flush()
			log.Info.Println("Removing node ***********************************:", removeNodeName)
			ansibleErr := CallScaleDown(username, hostsFileName)
			if ansibleErr != nil {
				log.Fatal.Println(err)
				state.LastProvisionedTime = time.Now()
				state.ProvisionStartTime = time.Time{}
				state.PreviousState = state.CurrentState
				state.CurrentState = "normal"
				state.UpdateState()
				return false
			}
		}
		state.PreviousState = state.CurrentState
		state.CurrentState = "provisioning_scaledown_completed"
		state.UpdateState()
		fallthrough
	// Wait for cluster to be in stable state(Shard rebalance)
	// Shut down the node
	case "provisioning_scaledown_completed":
		if simFlag {
			SimulateSharRebalancing("scaleIn", state.NumNodes)
		}
		log.Info.Println("Wait for the cluster to become healthy and then proceed")
		CheckClusterHealth(state, usrCfg, t)
		log.Info.Println("Shutdown the node")
		time.Sleep(time.Duration(usrCfg.PollingInterval) * time.Second)
		if simFlag && isAccelerated {
			fakeSleep(t)
		}
	}
	// Setting the state back to 'normal' irrespective of successful or failed provisioning to continue further
	setBackToNormal(state)
	return true
}

// Input:
//
//	state (*State): A pointer to the state struct which is state maintained in OS document
//	simFlag (bool): A flag to check if the task needs to collect stats from Opensearch data or simulated data.
//	pollingInterval (int): The time interval in seconds to wait until the next cluster health check happens
//
// Description:
//
//	CheckClusterHealth will check the current cluster health and also check if there are any relocating
//	shards. If the cluster status is green and there are no relocating shard then we will update the status
//	to provisioned_successfully. Else, we will wait for 3 minutes and perform this check again for 3 times.
//
// Return:
func CheckClusterHealth(state *State, usrCfg config.UserConfig, t *time.Time) {
	var clusterDynamic cluster.ClusterDynamic
	simFlag := usrCfg.MonitorWithSimulator
	pollingInterval := usrCfg.PollingInterval
	isAccelerated := usrCfg.IsAccelerated
	for i := 0; i <= 12; i++ {
		if simFlag {
			clusterDynamic = cluster_sim.GetClusterCurrent()
		} else {
			clusterDynamic = cluster.GetClusterCurrent()
		}
		log.Debug.Println(clusterDynamic.ClusterStatus)
		if clusterDynamic.ClusterStatus == "green" {
			state.GetCurrentState()
			state.PreviousState = state.CurrentState
			if strings.Contains(state.PreviousState, "scaleup") {
				state.CurrentState = "provisioned_scaleup_successfully"
			} else {
				state.CurrentState = "provisioned_scaledown_successfully"
			}
			state.UpdateState()
			break
		}
		log.Info.Println("Waiting for cluster to be healthy.......")
		time.Sleep(time.Duration(pollingInterval) * time.Second)
		if simFlag && isAccelerated {
			fakeSleep(t)
		}
	}
	state.GetCurrentState()
	if !(strings.Contains(state.CurrentState, "success")) {
		state.PreviousState = state.CurrentState
		if strings.Contains(state.PreviousState, "scaleup") {
			state.CurrentState = "provisioning_scaleup_failed"
		} else {
			state.CurrentState = "provisioning_scaledown_failed"
		}
		state.UpdateState()
		log.Warn.Println("Cluster hasn't come back to healthy state.")
	}
	// We should wait for buffer period after provisioned_successfully state to stablize the cluster.
	// After that buffer period we should change the state to normal, which can tell trigger module to trigger
	// the recommendation.
}

// Inputs:
//
//	operation (string): An input required by the simulator to know the operation being pperformed (scaleup/scaledown)
//	numNode (int): The number of nodes added/removed from the cluster to simulate
//
// Description:
//
//	Calls the simulator api with the details of nodes added/removed to simulate the shard rebalancing operation
//
// Return:
func SimulateSharRebalancing(operation string, numNode int) {
	// Add logic to call the simulator's end point
	byteStr := fmt.Sprintf("{\"nodes\":%d}", numNode)
	var jsonStr = []byte(byteStr)
	var urlLink string
	if operation == "scaleOut" {
		urlLink = fmt.Sprintf("http://localhost:5000/provision/addnode")
	} else {
		urlLink = fmt.Sprintf("http://localhost:5000/provision/remnode")
	}

	req, err := http.NewRequest("POST", urlLink, bytes.NewBuffer(jsonStr))
	req.Header.Set("Content-Type", "application/json")
	client := http.Client{
		Timeout: 10 * time.Second,
	}
	resp, err := client.Do(req)

	if err != nil {
		log.Panic.Println(err)
		panic(err)
	}

	if resp.StatusCode != 200 {
		log.Error.Println(resp.Status)
	}

	defer resp.Body.Close()
}

<<<<<<< HEAD
func fakeSleep(t *time.Time) {
	*t = t.Add(time.Minute * 5)
	f := faketime.NewFaketimeWithTime(*t)
	f.Do()
	log.Info.Println(time.Now())
=======
// Inputs:
//
//		state (*State): Pointer to the State struct
//
//	     Sets the CurrentState to normal, updates the other fields with default and updates the opensearch document with the same
//
// Return:
func setBackToNormal(state *State) {
	state.LastProvisionedTime = time.Now()
	state.ProvisionStartTime = time.Time{}
	state.PreviousState = state.CurrentState
	state.CurrentState = "normal"
	state.RuleTriggered = ""
	state.RemainingNodes = 0
	state.UpdateState()
	log.Info.Println("State set back to normal")
>>>>>>> 6bc13cb5
}<|MERGE_RESOLUTION|>--- conflicted
+++ resolved
@@ -489,13 +489,22 @@
 	defer resp.Body.Close()
 }
 
-<<<<<<< HEAD
+// Inputs:
+//
+//	t *time.Time
+//
+// Description:
+//
+//	Accelerate the sleep to the time duration mentioned in the input.
+//
+// Return:
 func fakeSleep(t *time.Time) {
 	*t = t.Add(time.Minute * 5)
 	f := faketime.NewFaketimeWithTime(*t)
 	f.Do()
 	log.Info.Println(time.Now())
-=======
+}
+
 // Inputs:
 //
 //		state (*State): Pointer to the State struct
@@ -512,5 +521,4 @@
 	state.RemainingNodes = 0
 	state.UpdateState()
 	log.Info.Println("State set back to normal")
->>>>>>> 6bc13cb5
 }