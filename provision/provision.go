--- conflicted
+++ resolved
@@ -77,11 +77,7 @@
 //	        May be we can keep a concept of minimum number of nodes as a configuration input.
 //
 // Return:
-<<<<<<< HEAD
-func TriggerProvision(cfg config.ClusterDetails, state *State, numNodes int, operation string, RulesResponsible string, monitorWithLogs bool) {
-=======
 func TriggerProvision(cfg config.ClusterDetails, state *State, numNodes int, osClient *opensearch.Client, operation, RulesResponsible string, simFlag, monitorWithLogs bool) {
->>>>>>> e7bfd3e8
 	state.GetCurrentState()
 	if operation == "scale_up" {
 		state.PreviousState = state.CurrentState
@@ -91,11 +87,7 @@
 		state.RuleTriggered = "scale_up"
 		state.RulesResponsible = RulesResponsible
 		state.UpdateState()
-<<<<<<< HEAD
-		isScaledUp := ScaleOut(cfg, state, monitorWithLogs)
-=======
-		isScaledUp := ScaleOut(cfg, state, osClient, simFlag)
->>>>>>> e7bfd3e8
+		isScaledUp := ScaleOut(cfg, state, osClient, simFlag, monitorWithLogs)
 		if isScaledUp {
 			log.Info.Println("Scaleup successful")
 		} else {
@@ -113,11 +105,7 @@
 		state.RuleTriggered = "scale_down"
 		state.RulesResponsible = RulesResponsible
 		state.UpdateState()
-<<<<<<< HEAD
-		isScaledDown := ScaleIn(cfg, state, monitorWithLogs)
-=======
-		isScaledDown := ScaleIn(cfg, state, osClient, simFlag)
->>>>>>> e7bfd3e8
+		isScaledDown := ScaleIn(cfg, state, osClient, simFlag, monitorWithLogs)
 		if isScaledDown {
 			log.Info.Println("Scaledown successful")
 		} else {
@@ -144,11 +132,7 @@
 // Return:
 //
 //	Return the status of scale out of the nodes.
-<<<<<<< HEAD
-func ScaleOut(cfg config.ClusterDetails, state *State, monitorWithLogs bool) bool {
-=======
-func ScaleOut(cfg config.ClusterDetails, state *State, osClient *opensearch.Client, simFlag bool) bool {
->>>>>>> e7bfd3e8
+func ScaleOut(cfg config.ClusterDetails, state *State, osClient *opensearch.Client, simFlag, monitorWithLogs bool) bool {
 	// Read the current state of scaleup process and proceed with next step
 	// If no stage was already set. The function returns an empty string. Then, start the scaleup process
 	state.GetCurrentState()
@@ -237,12 +221,8 @@
 	if state.CurrentState == "provisioning_scaleup_completed" {
 		SimulateSharRebalancing("scaleOut", state.NumNodes)
 		log.Info.Println("Waiting for the cluster to become healthy")
-<<<<<<< HEAD
-		CheckClusterHealth(state)
-=======
 		time.Sleep(time.Duration(config.PollingInterval) * time.Second)
 		CheckClusterHealth(state, osClient, simFlag)
->>>>>>> e7bfd3e8
 	}
 	// Setting the state back to 'normal' irrespective of successful or failed provisioning to continue further
 	state.LastProvisionedTime = time.Now()
@@ -269,11 +249,7 @@
 // Return:
 //
 //	Return the status of scale in of the nodes.
-<<<<<<< HEAD
-func ScaleIn(cfg config.ClusterDetails, state *State, monitorWithLogs bool) bool {
-=======
-func ScaleIn(cfg config.ClusterDetails, state *State, osClient *opensearch.Client, simFlag bool) bool {
->>>>>>> e7bfd3e8
+func ScaleIn(cfg config.ClusterDetails, state *State, osClient *opensearch.Client, simFlag, monitorWithLogs bool) bool {
 	// Read the current state of scaledown process and proceed with next step
 	// If no stage was already set. The function returns an empty string. Then, start the scaledown process
 	state.GetCurrentState()
@@ -351,13 +327,9 @@
 	if state.CurrentState == "provisioning_scaledown_completed" {
 		SimulateSharRebalancing("scaleIn", state.NumNodes)
 		log.Info.Println("Wait for the cluster to become healthy (in a loop of 5*12 minutes) and then proceed")
-<<<<<<< HEAD
-		CheckClusterHealth(state)
-=======
 		CheckClusterHealth(state, osClient, simFlag)
 		log.Info.Println("Shutdown the node")
 		time.Sleep(time.Duration(config.PollingInterval) * time.Second)
->>>>>>> e7bfd3e8
 	}
 	// Setting the state back to 'normal' irrespective of successful or failed provisioning to continue further
 	state.LastProvisionedTime = time.Now()
@@ -384,7 +356,7 @@
 //
 // Return:
 func CheckClusterHealth(state *State, osClient *opensearch.Client, simFlag bool) {
-	var clusterDynamic cluster.clusterDynamic
+	var clusterDynamic cluster.ClusterDynamic
 	for i := 0; i <= 12; i++ {
 		if simFlag {
 			clusterDynamic = cluster_sim.GetClusterCurrent()
