--- conflicted
+++ resolved
@@ -25,12 +25,8 @@
 //	Triggers the provisioning
 //
 // Return:
-<<<<<<< HEAD
-func GetRecommendation(state *State, recommendationQueue []map[string]string, monitorWithLogs bool) {
-=======
 func GetRecommendation(state *State, recommendationQueue []map[string]string, osClient *opensearch.Client, simFlag, monitorWithLogs bool) {
-	var clusterCurrent cluster.clusterDynamic
->>>>>>> e7bfd3e8
+	var clusterCurrent cluster.ClusterDynamic
 	scaleRegexString := `(scale_up|scale_down)_by_([0-9]+)`
 	scaleRegex := regexp.MustCompile(scaleRegexString)
 	if len(recommendationQueue) > 0 {
@@ -57,11 +53,7 @@
 				return
 			}
 			cfg := configStruct.ClusterDetails
-<<<<<<< HEAD
-			TriggerProvision(cfg, state, numNodes, operation, recommendationQueue[0][task], monitorWithLogs)
-=======
 			TriggerProvision(cfg, state, numNodes, osClient, operation, recommendationQueue[0][task], simFlag, monitorWithLogs)
->>>>>>> e7bfd3e8
 		} else {
 			log.Warn.Println("Recommendation can not be provisioned as open search cluster is already in provisioning phase or the cluster isn't healthy yet")
 		}
