package main

import (
<<<<<<< HEAD
	"fmt"
=======
>>>>>>> 05fe594e
	"scaling_manager/cluster"
	"scaling_manager/config"
	log "scaling_manager/logger"
	"scaling_manager/provision"
	"scaling_manager/task"
	"strings"
	"time"

	"github.com/fsnotify/fsnotify"
)

var State = new(provision.State)

func main() {
	// The following go routine will watch the changes inside config.yaml
	go fileWatch("config.yaml")
	// A periodic check if there is a change in master node to pick up incomplete provisioning
	go periodicProvisionCheck()
	// The polling interval is set to 5 minutes and can be configured.
	ticker := time.Tick(5 * time.Second)
	for range ticker {
<<<<<<< HEAD
		// This function is responsible for fetching the metrics and pushing it to the index.
		// In starting we will call simulator to provide this details with current timestamp.
		// fetch.FetchMetrics()
		// This function will be responsible for parsing the config file and fill in task_details struct.
		var task = new(task.TaskDetails)

		configStruct, _ := config.GetConfig("config.yaml")
		task.Tasks = configStruct.TaskDetails
		// This function is responsible for evaluating the task and recommend.
		recommendationList := task.EvaluateTask()
		// This function is responsible for getting the recommendation and provision.
		provision.GetRecommendation(State, recommendationList)
	}
}

// Input:
// Description: It periodically checks if the master node is changed and picks up if there was any ongoing provision operation
// Output:

func periodicProvisionCheck() {
	tick := time.Tick(5 * time.Second)
	previous_master := cluster.GetCurrentMasterIp()
	for range tick {
		current_state := State.GetCurrentState()
		// Call a function which returns the current master node
		current_master := cluster.GetCurrentMasterIp()
		if current_state != "normal" {
			if cluster.CheckIfMaster() {
				if previous_master != current_master {
					// Create a new command struct and call the scaleIn or scaleOut functions
					// Call these scaleOut and scaleIn functions using goroutines so that this periodic check continues
					// command struct to be filled with the recommendation queue and config file
					var command provision.Command
					if strings.Contains(current_state, "scaleup") {
						log.Info("Calling scaleOut")
						isScaledUp := command.ScaleOut(1, State)
						if isScaledUp {
							log.Info("Scaleup completed successfully")
						} else {
							// Add a retry mechanism
							log.Warn("Scaleup failed")
						}
					} else if strings.Contains(current_state, "scaledown") {
						log.Info("Calling scaleIn")
						isScaledDown := command.ScaleIn(1, State)
						if isScaledDown {
							log.Info("Scaledown completed successfully")
						} else {
							// Add a retry mechanism
							log.Warn("Scaledown failed")
						}
					}
				}
			}
		}
		// Update the repvious_master for next loop
		previous_master = current_master
=======
		// The recommendation and provisioning should only happen on master node.
		if cluster.CheckIfMaster() {
			// This function is responsible for fetching the metrics and pushing it to the index.
			// In starting we will call simulator to provide this details with current timestamp.
			// fetch.FetchMetrics()
			// This function will be responsible for parsing the config file and fill in task_details struct.
			var task = new(task.TaskDetails)
			configStruct, _ := config.GetConfig("config.yaml")
			task.Tasks = configStruct.TaskDetails
			// This function is responsible for evaluating the task and recommend.
			recommendationList := task.EvaluateTask()
		}
>>>>>>> 05fe594e
	}
}

func fileWatch(filePath string) {
	//Adding file watcher to detect the change in configuration
	watcher, err := fsnotify.NewWatcher()
	if err != nil {
		log.Error(fmt.Sprintf("ERROR", err))
	}
	defer watcher.Close()
	done := make(chan bool)

	//A go routine that keeps checking for change in configuration
	go func() {
		for {
			select {
			// watch for events
			case event := <-watcher.Events:
				//If there is change in config then clear recommendation queue
				//clearRecommendationQueue()
				log.Error(fmt.Sprintf("EVENT! %#v\n", event))
				log.Error("The recommendation queue will be cleared.")
			case err := <-watcher.Errors:
				log.Error("ERROR in file watcher", err)
			}
		}
	}()

	// Adding fsnotify watcher to keep track of the changes in config file
	if err := watcher.Add(filePath); err != nil {
		log.Error(fmt.Sprintf("ERROR", err))
	}

	<-done
}<|MERGE_RESOLUTION|>--- conflicted
+++ resolved
@@ -1,10 +1,7 @@
 package main
 
 import (
-<<<<<<< HEAD
 	"fmt"
-=======
->>>>>>> 05fe594e
 	"scaling_manager/cluster"
 	"scaling_manager/config"
 	log "scaling_manager/logger"
@@ -26,19 +23,21 @@
 	// The polling interval is set to 5 minutes and can be configured.
 	ticker := time.Tick(5 * time.Second)
 	for range ticker {
-<<<<<<< HEAD
-		// This function is responsible for fetching the metrics and pushing it to the index.
-		// In starting we will call simulator to provide this details with current timestamp.
-		// fetch.FetchMetrics()
-		// This function will be responsible for parsing the config file and fill in task_details struct.
-		var task = new(task.TaskDetails)
+		// The recommendation and provisioning should only happen on master node
+		if cluster.CheckIfMaster() {
+			// This function is responsible for fetching the metrics and pushing it to the index.
+			// In starting we will call simulator to provide this details with current timestamp.
+			// fetch.FetchMetrics()
+			// This function will be responsible for parsing the config file and fill in task_details struct.
+			var task = new(task.TaskDetails)
 
-		configStruct, _ := config.GetConfig("config.yaml")
-		task.Tasks = configStruct.TaskDetails
-		// This function is responsible for evaluating the task and recommend.
-		recommendationList := task.EvaluateTask()
-		// This function is responsible for getting the recommendation and provision.
-		provision.GetRecommendation(State, recommendationList)
+			configStruct, _ := config.GetConfig("config.yaml")
+			task.Tasks = configStruct.TaskDetails
+			// This function is responsible for evaluating the task and recommend.
+			recommendationList := task.EvaluateTask()
+			// This function is responsible for getting the recommendation and provision.
+			provision.GetRecommendation(State, recommendationList)
+		}
 	}
 }
 
@@ -84,20 +83,6 @@
 		}
 		// Update the repvious_master for next loop
 		previous_master = current_master
-=======
-		// The recommendation and provisioning should only happen on master node.
-		if cluster.CheckIfMaster() {
-			// This function is responsible for fetching the metrics and pushing it to the index.
-			// In starting we will call simulator to provide this details with current timestamp.
-			// fetch.FetchMetrics()
-			// This function will be responsible for parsing the config file and fill in task_details struct.
-			var task = new(task.TaskDetails)
-			configStruct, _ := config.GetConfig("config.yaml")
-			task.Tasks = configStruct.TaskDetails
-			// This function is responsible for evaluating the task and recommend.
-			recommendationList := task.EvaluateTask()
-		}
->>>>>>> 05fe594e
 	}
 }
 
