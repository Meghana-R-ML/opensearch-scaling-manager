--- conflicted
+++ resolved
@@ -7,10 +7,7 @@
 	"scaling_manager/logger"
 	"scaling_manager/provision"
 	"scaling_manager/task"
-<<<<<<< HEAD
-=======
 	"scaling_manager/utils"
->>>>>>> 086b1f34
 	"strings"
 	"time"
 
@@ -37,12 +34,6 @@
 		state.GetCurrentState()
 		// The recommendation and provisioning should only happen on master node
 		if cluster.CheckIfMaster() && state.CurrentState == "normal" {
-<<<<<<< HEAD
-			// This function is responsible for fetching the metrics and pushing it to the index.
-			// In starting we will call simulator to provide this details with current timestamp.
-			// fetch.FetchMetrics()
-=======
->>>>>>> 086b1f34
 			// This function will be responsible for parsing the config file and fill in task_details struct.
 			var task = new(task.TaskDetails)
 			configStruct, err := config.GetConfig("config.yaml")
@@ -61,14 +52,9 @@
 			}
 			task.Tasks = configStruct.TaskDetails
 			// This function is responsible for evaluating the task and recommend.
-<<<<<<< HEAD
 			recommendationList := task.EvaluateTask()
 			// This function is responsible for getting the recommendation and provision.
 			provision.GetRecommendation(state, recommendationList, osClient, configStruct.MonitorWithSimulator, configStruct.MonitorWithLogs)
-=======
-			recommendationList := task.EvaluateTask(osClient, configStruct.MonitorWithSimulator)
-			// This function is responsible for getting the recommendation and provision.
-			provision.GetRecommendation(state, recommendationList, osClient)
 		}
 	}
 }
@@ -96,7 +82,7 @@
 					cfg.OsCredentials.OsAdminPassword)
 				if strings.Contains(state.CurrentState, "scaleup") {
 					log.Debug.Println("Calling scaleOut")
-					isScaledUp := provision.ScaleOut(cfg, state, osClient)
+					isScaledUp := provision.ScaleOut(cfg, state, osClient, configStruct.MonitorWithSimulator, configStruct.MonitorWithLogs)
 					if isScaledUp {
 						log.Info.Println("Scaleup completed successfully")
 					} else {
@@ -105,62 +91,7 @@
 					}
 				} else if strings.Contains(state.CurrentState, "scaledown") {
 					log.Debug.Println("Calling scaleIn")
-					isScaledDown := provision.ScaleIn(cfg, state, osClient)
-					if isScaledDown {
-						log.Info.Println("Scaledown completed successfully")
-					} else {
-						// Add a retry mechanism
-						log.Warn.Println("Scaledown failed")
-					}
-				}
-			}
->>>>>>> 086b1f34
-		}
-		// Update the previousMaster for next loop
-		previousMaster = currentMaster
-	}
-}
-
-func fileWatch(filePath string) {
-	//Adding file watcher to detect the change in configuration
-	watcher, err := fsnotify.NewWatcher()
-	if err != nil {
-		log.Error.Println("ERROR: ", err)
-	}
-<<<<<<< HEAD
-}
-
-// Input:
-// Description: It periodically checks if the master node is changed and picks up if there was any ongoing provision operation
-// Output:
-
-func periodicProvisionCheck() {
-	tick := time.Tick(time.Duration(config.PollingInterval) * time.Second)
-	previousMaster := cluster.CheckIfMaster()
-	for range tick {
-		state.GetCurrentState()
-		// Call a function which returns the current master node
-		currentMaster := cluster.CheckIfMaster()
-		if state.CurrentState != "normal" {
-			if !(previousMaster) && currentMaster {
-				configStruct, err := config.GetConfig("config.yaml")
-				if err != nil {
-					log.Warn.Println("Unable to get Config from GetConfig()", err)
-					return
-				}
-				cfg := configStruct.ClusterDetails
-				if strings.Contains(state.CurrentState, "scaleup") {
-					log.Debug.Println("Calling scaleOut")
-					isScaledUp := provision.ScaleOut(cfg, state, configStruct.MonitorWithLogs)
-					if isScaledUp {
-						log.Info.Println("Scaleup completed successfully")
-					} else {
-						// Add a retry mechanism
-						log.Warn.Println("Scaleup failed")
-					}
-				} else if strings.Contains(state.CurrentState, "scaledown") {
-					log.Debug.Println("Calling scaleIn")
-					isScaledDown := provision.ScaleIn(cfg, state, configStruct.MonitorWithLogs)
+					isScaledDown := provision.ScaleIn(cfg, state, osClient, configStruct.MonitorWithSimulator, configStruct.MonitorWithLogs)
 					if isScaledDown {
 						log.Info.Println("Scaledown completed successfully")
 					} else {
@@ -181,8 +112,6 @@
 	if err != nil {
 		log.Error.Println("ERROR: ", err)
 	}
-=======
->>>>>>> 086b1f34
 	defer watcher.Close()
 	done := make(chan bool)
 
