--- conflicted
+++ resolved
@@ -1,8 +1,6 @@
 package main
 
 import (
-<<<<<<< HEAD
-	"fmt"
 	"scaling_manager/cluster"
 	"scaling_manager/config"
 	"scaling_manager/logger"
@@ -10,9 +8,6 @@
 	"scaling_manager/task"
 	"strings"
 	"time"
-=======
-	"scaling_manager/logger"
->>>>>>> 1761a57c
 
 	"github.com/fsnotify/fsnotify"
 )
