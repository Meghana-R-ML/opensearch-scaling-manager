--- conflicted
+++ resolved
@@ -114,17 +114,12 @@
 			task.Tasks = configStruct.TaskDetails
 			userCfg := configStruct.UserConfig
 			clusterCfg := configStruct.ClusterDetails
-<<<<<<< HEAD
 			metricTasks, eventTasks := recommendation.ParseTasks(task)
 			if len(eventTasks.Tasks) > 0 {
-				recommendation.CreateCronJob(state, eventTasks, clusterCfg, userCfg, t)
+				recommendation.CreateCronJob(eventTasks, clusterCfg, userCfg, t)
 			}
 			recommendationList := recommendation.EvaluateTask(userCfg.PollingInterval, userCfg.MonitorWithSimulator, userCfg.IsAccelerated, metricTasks)
-			provision.GetRecommendation(state, recommendationList, clusterCfg, userCfg, t)
-=======
-			recommendationList := recommendation.EvaluateTask(userCfg.PollingInterval, userCfg.MonitorWithSimulator, userCfg.IsAccelerated, task)
 			provision.GetRecommendation(recommendationList, clusterCfg, userCfg, t)
->>>>>>> 6678f943
 			if configStruct.UserConfig.MonitorWithSimulator && configStruct.UserConfig.IsAccelerated {
 				*t = t.Add(time.Minute * 5)
 			}
