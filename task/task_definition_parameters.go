// This package consists of all the data structure required for defining a task.
// Tasks are set of Actions.
// The actions can have list of rules.
// The recommendation engine will parse these rules and recommend the action if rules meets the criteria.
// Multiple rules can be added inside an action and like wise multiple actions can be added inside a task.
package task

import (
	"encoding/json"
	"fmt"
	"regexp"
	"scaling_manager/cluster"
	"scaling_manager/logger"
	"strings"
)

var log logger.LOG

// Input:
//
// Description:
//
//	Initialize the logger module.
//
// Return:
func init() {
	log.Init("logger")
	log.Info.Println("Main module initialized")
}

// This struct contains the task to be perforrmed by the recommendation and set of rules wrt the action.
type Task struct {
	// TaskName indicates the name of the task to recommend by the recommendation engine.
	TaskName string `yaml:"task_name" validate:"required,isValidTaskName"`
	// Rules indicates list of rules to evaluate the criteria for the recomm+endation engine.
	Rules []Rule `yaml:"rules" validate:"gt=0,dive"`
	// Operator indicates the logical operation needs to be performed while executing the rules
	Operator string `yaml:"operator" validate:"required,oneof=AND OR"`
}

// This struct contains the rule.
type Rule struct {
	// Metic indicates the name of the metric. These can be:
	// 	Cpu
	//	Mem
	//	Shard
	Metric string `yaml:"metric" validate:"required,oneof=cpu mem heap disk shard"`
	// Limit indicates the threshold value for a metric.
	// If this threshold is achieved for a given metric for the decision periond then the rule will be activated.
	Limit float32 `yaml:"limit" validate:"required"`
	// Stat indicates the statistics on which the evaluation of the rule will happen.
	// For Cpu and Mem the values can be:
	//		Avg: The average CPU or MEM value will be calculated for a given decision period.
	//		Count: The number of occurences where CPU or MEM value crossed the threshold limit.
	//		Term:
	// For rule: Shard, the stat will not be applicable as the shard will be calculated across the cluster and is not a statistical value.
	Stat string `yaml:"stat" validate:"required,oneof=AVG COUNT TERM"`
	// DecisionPeriod indicates the time in minutes for which a rule is evalated.
	DecisionPeriod int `yaml:"decision_period" validate:"required,min=1"`
	// Occurrences indicate the number of time a rule reached the threshold limit for a give decision period.
	// It will be applicable only when the Stat is set to Count.
	Occurrences int `yaml:"occurrences" validate:"required_if=Stat COUNT"`
}

// This struct contains the task details which is set of actions.
type TaskDetails struct {
	// Tasks indicates list of task.
	// A task indicates what operation needs to be recommended by recommendation engine.
	// As of now tasks can be of two types:
	//
	//	scale_up_by_1
	//	scale_down_by_1
	Tasks []Task `yaml:"action" validate:"gt=0,dive"`
}

// Inputs:
// Caller: Object of TaskDetails
// Description:
//
//		EvaluateTask will go through all the tasks one by one. and
//		It check if the task are meeting the criteria based on rules and operator.
//		If the task is meeting the criteria then it will push the task to recommendation queue.
//
// Return:
//		Returns an array of the recommendations.

func (t TaskDetails) EvaluateTask() []map[string]string {
	var recommendationArray []map[string]string
	var isRecommendedTask bool
	for _, v := range t.Tasks {
		var rulesResponsibleMap = make(map[string]string)
		isRecommendedTask, rulesResponsibleMap[v.TaskName] = v.GetNextTask()
		log.Debug.Println(rulesResponsibleMap)
		if isRecommendedTask {
			v.PushToRecommendationQueue()
			recommendationArray = append(recommendationArray, rulesResponsibleMap)
		} else {
			log.Warn.Println(fmt.Sprintf("The %s task is not recommended as rules are not satisfied", v.TaskName))
		}
	}
	return recommendationArray
}

// Inputs:
// Caller: Object of Task
// Description:
//
//		GetNextTask will get the Task and iterate through all the rules inside the task.
//		Based on the operator it will check if it should iterate through all the rules or not.
//		It will call GetNextRule while iterating through the rules.
//		Based on the result GetNextTask will check if a task can be recommended or not.
//
// Return:
//
//		Return if a task can be recommended or not(bool)

func (t Task) GetNextTask() (bool, string) {
	var isRecommendedTask bool = true
	var isRecommendedRule bool
	var rulesResponsible string
	var err []byte

	scaleRegexString := `(scale_up|scale_down)_by_([0-9]+)`
	scaleRegex := regexp.MustCompile(scaleRegexString)

	subMatch := scaleRegex.FindStringSubmatch(t.TaskName)

	taskOperation := subMatch[1]

	// We should have a mechanism to check if we have enough data points for evaluating the rules.
	// If we do not have enough data point for evaluating rule then we should not recommend the task.
	// In case of AND condition if we do not have enough data point for even one rule then the for
	// loop should be broken.
	// This can be considered while implementation.
	var rules []string
	for _, v := range t.Rules {
		// Here we can add go routine.
		// So that all the rules getMetrics will be fetched in concurrent way
		// There is a possibility that each rule is taking time.
		// What if in the case of AND the non matching rule is present at the last.
		// What if in the case of OR the matching rule is present at the last.
		isRecommendedRule, err = v.GetNextRule(taskOperation)
		if err != nil {
			log.Warn.Println(fmt.Sprintf("%s for the rule: %v", string(err), v))
		}
		if isRecommendedRule {
			if v.Stat == "AVG" {
				rules = append(rules, fmt.Sprintf("%s-%s-%f", v.Metric, v.Stat, v.Limit))
			} else {
<<<<<<< HEAD
				rules = append(rules, fmt.Sprintf("%s-%s-%f-%d", v.Metric, v.Stat, v.Limit, v.Occurences))
=======
				rules = append(rules, fmt.Sprintf("%s-%s-%f-%d", v.Metric, v.Stat, v.Limit, v.Occurrences))
>>>>>>> 3e806c49
			}

		}
		if t.Operator == "OR" && isRecommendedRule ||
			t.Operator == "AND" && !isRecommendedRule {
			break
		}
	}
	isRecommendedTask = isRecommendedRule
	if len(rules) > 1 {
		rulesResponsible = strings.Join(rules, "_and_")
	} else if len(rules) == 1 {
		rulesResponsible = rules[0]
	}
	return isRecommendedTask, rulesResponsible
}

// Input:
// Caller: Object of Rule
// Description:
//
//		GetNextRule will fetch the metrics based on the rules MetricName and Stats using GetMetrics
//		Then it will evaluate if the rule is meeting the criteria or not using EvaluateRule
//
// Return:
//		Return if a rule is meeting the criteria or not(bool)

func (r Rule) GetNextRule(taskOperation string) (bool, []byte) {
	cluster, err := r.GetMetrics()
	if err != nil {
		return false, err
	}
	isRecommended := r.EvaluateRule(cluster, taskOperation)
	log.Debug.Println(r)
	log.Debug.Println(isRecommended)
	return isRecommended, nil
}

// Input:
// Caller: Object of Rule
// Description:
//
//		GetMetrics will be getting the metrics for a metricName based on its stats
//		If the stat is Avg then it will call GetClusterAvg which will provide MetricViolatedCountCluster struct.
//		If the stat is Count or Term then it will call GetClusterCount which will provide MetricViolatedCountCluster struct.
//		At last it marshal the structure such that uniform data can be used across multiple methods.
//
// Return:
//		Return marshal form of either MetricStatsCluster or MetricViolatedCountCluster struct([]byte)

func (r Rule) GetMetrics() ([]byte, []byte) {
	var clusterStats cluster.MetricStats
	var clusterCount cluster.MetricViolatedCount
	var clusterMetric []byte
	var jsonErr error
	var err []byte

	if r.Stat == "AVG" {
		clusterStats, err = cluster.GetClusterAvg(r.Metric, r.DecisionPeriod)
		if err != nil {
			return clusterMetric, err
		}
		clusterMetric, jsonErr = json.MarshalIndent(clusterStats, "", "\t")
		log.Debug.Println(clusterStats)
		if jsonErr != nil {
			log.Panic.Println("Error converting struct to json: ", jsonErr)
			panic(jsonErr)
		}
	} else if r.Stat == "COUNT" || r.Stat == "TERM" {
		clusterCount, err = cluster.GetClusterCount(r.Metric, r.DecisionPeriod, r.Limit)
		if err != nil {
			return clusterMetric, err
		}
		clusterMetric, jsonErr = json.MarshalIndent(clusterCount, "", "\t")
		log.Debug.Println(clusterCount)
		if jsonErr != nil {
			log.Panic.Println("Error converting struct to json: ", jsonErr)
			panic(jsonErr)
		}
	}

	return clusterMetric, nil
}

// Input: clusterMetric []byte: Marshal struct containing clusterMetric details based on stats.
// Caller: Object of Rule
// Description:
//
//		EvaluateRule will be compare the collected metric and mentioned rule
//		It will then decide if rules are meeting the criteria or not and return the result.
// Return:
//		Return whether a rule is meeting the criteria or not(bool)

func (r Rule) EvaluateRule(clusterMetric []byte, taskOperation string) bool {
	log.Debug.Println(taskOperation)
	if r.Stat == "AVG" {
		var clusterStats cluster.MetricStats
		err := json.Unmarshal(clusterMetric, &clusterStats)
		if err != nil {
			log.Panic.Println("Error converting struct to json: ", err)
			panic(err)
		}
		if taskOperation == "scale_up" && clusterStats.Avg > r.Limit ||
			taskOperation == "scale_down" && clusterStats.Avg < r.Limit {
			return true
		} else {
			return false
		}
	} else if r.Stat == "COUNT" || r.Stat == "TERM" {
		var clusterStats cluster.MetricViolatedCount
		err := json.Unmarshal(clusterMetric, &clusterStats)
		if err != nil {
			log.Panic.Println("Error converting struct to json: ", err)
			panic(err)
		}
		if r.Stat == "COUNT" {
			if taskOperation == "scale_up" && clusterStats.ViolatedCount > r.Occurrences ||
				taskOperation == "scale_down" && clusterStats.ViolatedCount < r.Occurrences {
				return true
			} else {
				return false
			}
		} else if r.Stat == "TERM" {
			if taskOperation == "scale_up" && clusterStats.ViolatedCount > int(r.Limit) ||
				taskOperation == "scale_down" && clusterStats.ViolatedCount < int(r.Limit) {
				return true
			} else {
				return false
			}
		}
	}
	return false
}

// Input:
// Caller: Object of Task
// Description:
//
//		PushToRecommendationQueue will be pushing the task which matches the criteria to recommendation queue.
//
// Return:

func (task Task) PushToRecommendationQueue() {
	log.Info.Println(fmt.Sprintf("The %s task is recommended and will be pushed to the queue", task.TaskName))
}<|MERGE_RESOLUTION|>--- conflicted
+++ resolved
@@ -147,11 +147,7 @@
 			if v.Stat == "AVG" {
 				rules = append(rules, fmt.Sprintf("%s-%s-%f", v.Metric, v.Stat, v.Limit))
 			} else {
-<<<<<<< HEAD
-				rules = append(rules, fmt.Sprintf("%s-%s-%f-%d", v.Metric, v.Stat, v.Limit, v.Occurences))
-=======
 				rules = append(rules, fmt.Sprintf("%s-%s-%f-%d", v.Metric, v.Stat, v.Limit, v.Occurrences))
->>>>>>> 3e806c49
 			}
 
 		}
