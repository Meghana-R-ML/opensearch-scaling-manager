--- conflicted
+++ resolved
@@ -274,12 +274,7 @@
 // Return:
 //		Return populated ClusterDynamic struct.
 
-<<<<<<< HEAD
-func GetClusterCurrent() Cluster {
-	var clusterCurrent Cluster
-=======
 func GetClusterCurrent() ClusterDynamic {
->>>>>>> 75f12e79
 	var clusterStats ClusterDynamic
 
 	url := fmt.Sprintf("http://localhost:5000/stats/current")
@@ -298,14 +293,8 @@
 		log.Panic.Println(err)
 		panic(err)
 	}
-<<<<<<< HEAD
-	clusterCurrent.ClusterDynamic = clusterStats
-	log.Debug.Println(clusterCurrent)
-	return clusterCurrent
-=======
 	log.Debug.Println(clusterStats)
 	return clusterStats
->>>>>>> 75f12e79
 }
 
 // Input:
